package v1alpha1

import (
	"context"
	"net/http"

	"github.com/go-logr/logr"
	"github.com/hashicorp/consul-k8s/api/common"
	capi "github.com/hashicorp/consul/api"
	"sigs.k8s.io/controller-runtime/pkg/client"
	"sigs.k8s.io/controller-runtime/pkg/webhook/admission"
)

func NewServiceDefaultsValidator(client client.Client, consulClient *capi.Client, logger logr.Logger) *serviceDefaultsValidator {
	return &serviceDefaultsValidator{
		Client:       client,
		ConsulClient: consulClient,
		Logger:       logger,
	}
}

type serviceDefaultsValidator struct {
	client.Client
	ConsulClient *capi.Client
	Logger       logr.Logger
	decoder      *admission.Decoder
}

// NOTE: The path value in the below line is the path to the webhook.
// If it is updated, run code-gen, update subcommand/controller/command.go
// and the consul-helm value for the path to the webhook.
//
<<<<<<< HEAD
// NOTE: The below line cannot be combined with any other comment. If it is
// it will break the code generation.
=======
// NOTE: The below line cannot be combined with any other comment. If it is it will break the code generation.
>>>>>>> b333e0b4
//
// +kubebuilder:webhook:verbs=create;update,path=/mutate-v1alpha1-servicedefaults,mutating=true,failurePolicy=fail,groups=consul.hashicorp.com,resources=servicedefaults,versions=v1alpha1,name=mutate-servicedefaults.consul.hashicorp.com

func (v *serviceDefaultsValidator) Handle(ctx context.Context, req admission.Request) admission.Response {
	var svcDefaults ServiceDefaults
	err := v.decoder.Decode(req, &svcDefaults)
	if err != nil {
		return admission.Errored(http.StatusBadRequest, err)
	}

	return common.ValidateConfigEntry(ctx,
		req,
		v.Logger,
		v,
<<<<<<< HEAD
		&svcDefaults,
		"ServiceDefaults")
=======
		&svcDefaults)
>>>>>>> b333e0b4
}

func (v *serviceDefaultsValidator) List(ctx context.Context) ([]common.ConfigEntryResource, error) {
	var svcDefaultsList ServiceDefaultsList
	if err := v.Client.List(ctx, &svcDefaultsList); err != nil {
		return nil, err
	}
	var entries []common.ConfigEntryResource
	for _, item := range svcDefaultsList.Items {
		entries = append(entries, common.ConfigEntryResource(&item))
	}
	return entries, nil
}

func (v *serviceDefaultsValidator) InjectDecoder(d *admission.Decoder) error {
	v.decoder = d
	return nil
}<|MERGE_RESOLUTION|>--- conflicted
+++ resolved
@@ -30,12 +30,7 @@
 // If it is updated, run code-gen, update subcommand/controller/command.go
 // and the consul-helm value for the path to the webhook.
 //
-<<<<<<< HEAD
-// NOTE: The below line cannot be combined with any other comment. If it is
-// it will break the code generation.
-=======
 // NOTE: The below line cannot be combined with any other comment. If it is it will break the code generation.
->>>>>>> b333e0b4
 //
 // +kubebuilder:webhook:verbs=create;update,path=/mutate-v1alpha1-servicedefaults,mutating=true,failurePolicy=fail,groups=consul.hashicorp.com,resources=servicedefaults,versions=v1alpha1,name=mutate-servicedefaults.consul.hashicorp.com
 
@@ -50,12 +45,7 @@
 		req,
 		v.Logger,
 		v,
-<<<<<<< HEAD
-		&svcDefaults,
-		"ServiceDefaults")
-=======
 		&svcDefaults)
->>>>>>> b333e0b4
 }
 
 func (v *serviceDefaultsValidator) List(ctx context.Context) ([]common.ConfigEntryResource, error) {
