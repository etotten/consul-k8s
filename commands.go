--- conflicted
+++ resolved
@@ -47,13 +47,12 @@
 			return &cmdDeleteCompletedJob.Command{UI: ui}, nil
 		},
 
-<<<<<<< HEAD
 		"service-address": func() (cli.Command, error) {
 			return &cmdServiceAddress.Command{UI: ui}, nil
-=======
+		},
+
 		"get-consul-client-ca": func() (cli.Command, error) {
 			return &cmdGetConsulClientCA.Command{UI: ui}, nil
->>>>>>> 82e34bab
 		},
 
 		"version": func() (cli.Command, error) {
